[package]
name = "shared"
version = "0.1.0"
edition = "2021"

[lib]
crate-type = ["lib", "staticlib", "cdylib"]
name = "shared"

[dependencies]
<<<<<<< HEAD
anyhow = "1.0.65"
futures = "0.3.24"
serde = { version = "1.0.145", features = ["derive"] }
serde_json = "1.0.86"
thiserror = "1.0.37"
uniffi = { git = "https://github.com/mozilla/uniffi-rs", rev = "c00230a1" }
uniffi_macros = { git = "https://github.com/mozilla/uniffi-rs", rev = "c00230a1" }
ureq = { version = "2.5.0", features = ["json"] }

[target.'cfg(not(target_family = "wasm"))'.dependencies]
minreq = { version = "2.6.0", features = ["json-using-serde", "https-rustls"] }

[build-dependencies]
uniffi_build = { git = "https://github.com/mozilla/uniffi-rs", rev = "c00230a1", features = [
  "builtin-bindgen"
] }
=======
uniffi = "0.21.0"
uniffi_macros = "0.21.0"

[build-dependencies]
uniffi_build = { version = "0.21.0", features = ["builtin-bindgen"] }
>>>>>>> 6fe3ca46
<|MERGE_RESOLUTION|>--- conflicted
+++ resolved
@@ -8,27 +8,18 @@
 name = "shared"
 
 [dependencies]
-<<<<<<< HEAD
 anyhow = "1.0.65"
 futures = "0.3.24"
+gloo-net = "0.2.4"
 serde = { version = "1.0.145", features = ["derive"] }
 serde_json = "1.0.86"
 thiserror = "1.0.37"
-uniffi = { git = "https://github.com/mozilla/uniffi-rs", rev = "c00230a1" }
-uniffi_macros = { git = "https://github.com/mozilla/uniffi-rs", rev = "c00230a1" }
+uniffi = "0.21.0"
+uniffi_macros = "0.21.0"
 ureq = { version = "2.5.0", features = ["json"] }
 
 [target.'cfg(not(target_family = "wasm"))'.dependencies]
 minreq = { version = "2.6.0", features = ["json-using-serde", "https-rustls"] }
 
 [build-dependencies]
-uniffi_build = { git = "https://github.com/mozilla/uniffi-rs", rev = "c00230a1", features = [
-  "builtin-bindgen"
-] }
-=======
-uniffi = "0.21.0"
-uniffi_macros = "0.21.0"
-
-[build-dependencies]
-uniffi_build = { version = "0.21.0", features = ["builtin-bindgen"] }
->>>>>>> 6fe3ca46
+uniffi_build = { version = "0.21.0", features = ["builtin-bindgen"] }